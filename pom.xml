<?xml version="1.0" encoding="UTF-8"?>
<!--
  ~ Licensed to the Apache Software Foundation (ASF) under one or more
  ~ contributor license agreements. See the NOTICE file distributed with
  ~ this work for additional information regarding copyright ownership.
  ~ The ASF licenses this file to You under the Apache license, Version 2.0
  ~ (the "License"); you may not use this file except in compliance with
  ~ the License. You may obtain a copy of the License at
  ~
  ~      http://www.apache.org/licenses/LICENSE-2.0
  ~
  ~ Unless required by applicable law or agreed to in writing, software
  ~ distributed under the License is distributed on an "AS IS" BASIS,
  ~ WITHOUT WARRANTIES OR CONDITIONS OF ANY KIND, either express or implied.
  ~ See the license for the specific language governing permissions and
  ~ limitations under the license.
  -->
<project xmlns="http://maven.apache.org/POM/4.0.0" xmlns:xsi="http://www.w3.org/2001/XMLSchema-instance" xsi:schemaLocation="http://maven.apache.org/POM/4.0.0 http://maven.apache.org/maven-v4_0_0.xsd">

  <modelVersion>4.0.0</modelVersion>

  <parent>
    <groupId>org.apache.logging</groupId>
    <artifactId>logging-parent</artifactId>
    <version>7</version>
    <relativePath/>
  </parent>

  <groupId>org.apache.logging.log4j</groupId>
  <artifactId>log4j</artifactId>
  <packaging>pom</packaging>
  <version>3.0.0-SNAPSHOT</version>

  <name>Apache Log4j 2</name>
  <description>Apache Log4j 2</description>
  <url>https://logging.apache.org/log4j/2.x/</url>
  <issueManagement>
    <system>GitHub Issues</system>
    <url>https://github.com/apache/logging-log4j2/issues</url>
  </issueManagement>

  <ciManagement>
    <system>GitHub Actions</system>
    <url>https://github.com/apache/logging-log4j2/actions</url>
  </ciManagement>

  <inceptionYear>1999</inceptionYear>

  <!-- Developer IDs are used to map author IDs to names while exporting changelogs.
       Hence, updates here need to be reflected to `.changelog-entries.adoc.ftl` too. -->
  <developers>

    <developer>
      <id>rgoers</id>
      <name>Ralph Goers</name>
      <email>rgoers@apache.org</email>
      <organization>Nextiva</organization>
      <roles>
        <role>PMC Member</role>
      </roles>
      <timezone>America/Phoenix</timezone>
    </developer>

    <developer>
      <id>ggregory</id>
      <name>Gary Gregory</name>
      <email>ggregory@apache.org</email>
      <url>https://www.garygregory.com</url>
      <organization>The Apache Software Foundation</organization>
      <organizationUrl>https://www.apache.org/</organizationUrl>
      <roles>
        <role>PMC Member</role>
      </roles>
      <timezone>America/New_York</timezone>
    </developer>

    <developer>
      <id>sdeboy</id>
      <name>Scott Deboy</name>
      <email>sdeboy@apache.org</email>
      <roles>
        <role>PMC Member</role>
      </roles>
      <timezone>America/Los_Angeles</timezone>
    </developer>

    <developer>
      <id>rpopma</id>
      <name>Remko Popma</name>
      <email>rpopma@apache.org</email>
      <roles>
        <role>PMC Member</role>
      </roles>
      <timezone>Asia/Tokyo</timezone>
    </developer>

    <developer>
      <id>nickwilliams</id>
      <name>Nick Williams</name>
      <email>nickwilliams@apache.org</email>
      <roles>
        <role>PMC Member</role>
      </roles>
      <timezone>America/Chicago</timezone>
    </developer>

    <developer>
      <id>mattsicker</id>
      <name>Matt Sicker</name>
      <email>mattsicker@apache.org</email>
      <organization>Apple</organization>
      <roles>
        <role>PMC Member</role>
      </roles>
      <timezone>America/Chicago</timezone>
    </developer>

    <developer>
      <id>bbrouwer</id>
      <name>Bruce Brouwer</name>
      <email>bruce.brouwer@gmail.com</email>
      <roles>
        <role>Committer</role>
      </roles>
      <timezone>America/Detroit</timezone>
    </developer>

    <developer>
      <id>rgupta</id>
      <name>Raman Gupta</name>
      <email>rgupta@apache.org</email>
      <roles>
        <role>Committer</role>
      </roles>
      <timezone>Asia/Kolkata</timezone>
    </developer>

    <developer>
      <id>mikes</id>
      <name>Mikael Ståldal</name>
      <email>mikes@apache.org</email>
      <organization>Spotify</organization>
      <roles>
        <role>PMC Member</role>
      </roles>
      <timezone>Europe/Stockholm</timezone>
    </developer>

    <developer>
      <id>ckozak</id>
      <name>Carter Kozak</name>
      <email>ckozak@apache.org</email>
      <url>https://github.com/carterkozak</url>
      <roles>
        <role>PMC Member</role>
      </roles>
      <timezone>America/New York</timezone>
    </developer>

    <developer>
      <id>vy</id>
      <name>Volkan Yazıcı</name>
      <email>vy@apache.org</email>
      <roles>
        <role>PMC Member</role>
      </roles>
      <timezone>Europe/Amsterdam</timezone>
    </developer>

    <developer>
      <id>rgrabowski</id>
      <name>Ron Grabowski</name>
      <email>rgrabowski@apache.org</email>
      <roles>
        <role>PMC Chair</role>
      </roles>
      <timezone>America/New_York</timezone>
    </developer>

    <developer>
      <id>pkarwasz</id>
      <name>Piotr P. Karwasz</name>
      <email>pkarwasz@apache.org</email>
      <roles>
        <role>PMC Member</role>
      </roles>
      <timezone>Europe/Warsaw</timezone>
    </developer>

    <developer>
      <id>grobmeier</id>
      <name>Christian Grobmeier</name>
      <email>grobmeier@apache.org</email>
      <roles>
        <role>PMC Member</role>
      </roles>
      <timezone>Europe/Berlin</timezone>
    </developer>

  </developers>

  <mailingLists>

    <mailingList>
      <name>log4j-user</name>
      <subscribe>log4j-user-subscribe@logging.apache.org</subscribe>
      <unsubscribe>log4j-user-unsubscribe@logging.apache.org</unsubscribe>
      <post>log4j-user@logging.apache.org</post>
      <archive>https://lists.apache.org/list.html?log4j-user@logging.apache.org</archive>
    </mailingList>

    <mailingList>
      <name>dev</name>
      <subscribe>dev-subscribe@logging.apache.org</subscribe>
      <unsubscribe>dev-unsubscribe@logging.apache.org</unsubscribe>
      <post>dev@logging.apache.org</post>
      <archive>https://lists.apache.org/list.html?dev@logging.apache.org</archive>
    </mailingList>

  </mailingLists>

  <scm>
    <connection>scm:git:https://github.com/apache/logging-log4j2.git</connection>
    <developerConnection>scm:git:https://github.com/apache/logging-log4j2.git</developerConnection>
    <url>https://github.com/apache/logging-log4j2</url>
    <tag>log4j-${Log4jReleaseVersion}</tag>
  </scm>

  <properties>

    <!-- ===========================
         Release-specific properties
         =========================== -->
    <log4jParentDir>${basedir}</log4jParentDir>
    <Log4jReleaseVersion>3.0.0</Log4jReleaseVersion>
    <Log4jReleaseManager>Ralph Goers</Log4jReleaseManager>
    <Log4jReleaseKey>B3D8E1BA</Log4jReleaseKey>
    <Log4jSigningUserName>rgoers@apache.org</Log4jSigningUserName>

    <!-- =================
         Common properties
         ================= -->
    <revapi.skip>true</revapi.skip>
    <manifestfile>${project.build.outputDirectory}/META-INF/MANIFEST.MF</manifestfile>
    <maven.compiler.source>11</maven.compiler.source>
    <maven.compiler.target>11</maven.compiler.target>
    <maven.compiler.release>11</maven.compiler.release>
    <maven.compiler.parameters>true</maven.compiler.parameters>
    <project.build.sourceEncoding>UTF-8</project.build.sourceEncoding>
    <!-- See https://maven.apache.org/guides/mini/guide-reproducible-builds.html -->
    <!-- 1672527600 = 2023-01-01, instead of the default 1969, which shows up in Javadoc -->
    <project.build.outputTimestamp>1672527600</project.build.outputTimestamp>
    <docLabel>Site Documentation</docLabel>
    <projectDir/>
    <module.name/>
    <!-- Skipping `maven-site-plugin` globally.
         It is manually enabled only for the parent module below. -->
    <maven.site.skip>true</maven.site.skip>
    <maven.site.deploy.skip>true</maven.site.deploy.skip>

    <!-- ██     ██  █████  ██████  ███    ██ ██ ███    ██  ██████  ██
         ██     ██ ██   ██ ██   ██ ████   ██ ██ ████   ██ ██       ██
         ██  █  ██ ███████ ██████  ██ ██  ██ ██ ██ ██  ██ ██   ███ ██
         ██ ███ ██ ██   ██ ██   ██ ██  ██ ██ ██ ██  ██ ██ ██    ██
          ███ ███  ██   ██ ██   ██ ██   ████ ██ ██   ████  ██████  ██

         Dependency and plugin version properties might have many implications beyond their simple appearance!
         Walk through the following checklist before making a change in these properties!

         1. Follow the `<artifactId>.version` naming convention
         2. Make sure properties are sorted in alphabetical order
         3. Check parent POMs for any associations.
            For instance, Maven Surefire Plugin version property is such an exception.
            It is named as `surefire.version` rather than `maven-surefire-plugin.version`, since `surefire.version` is already employed by `apache.org:apache` parent POM.
         4. Think of consequences when users _import_ this POM along with, e.g., `spring-boot-dependencies` BOM -->

    <!-- =================================================
         Plugin version properties (in alphabetical order)
         ================================================= -->
    <asciidoctor-maven-plugin.version>2.2.2</asciidoctor-maven-plugin.version>
    <build-helper-maven-plugin.version>3.3.0</build-helper-maven-plugin.version>
    <checksum-maven-plugin.version>1.11</checksum-maven-plugin.version>
    <docker-maven-plugin.version>0.40.2</docker-maven-plugin.version>
    <exam-maven-plugin.version>4.13.5</exam-maven-plugin.version>
    <exec-maven-plugin.version>3.1.0</exec-maven-plugin.version>
    <findsecbugs-plugin.version>1.12.0</findsecbugs-plugin.version>
    <log4j-tools.version>0.1.0</log4j-tools.version>
    <maven-bundle-plugin.version>5.1.8</maven-bundle-plugin.version>
    <maven-checkstyle-plugin.version>3.2.0</maven-checkstyle-plugin.version>
    <maven-dependency-plugin.version>3.3.0</maven-dependency-plugin.version>
    <maven-jxr-plugin.version>3.3.0</maven-jxr-plugin.version>
    <maven-pmd-plugin.version>3.19.0</maven-pmd-plugin.version>
    <maven-scm-plugin.version>1.12.2</maven-scm-plugin.version>
    <maven-source-plugin.version>3.2.1</maven-source-plugin.version>
    <maven-taglib-plugin.version>2.4</maven-taglib-plugin.version>
    <revapi-maven-plugin.version>0.12.2</revapi-maven-plugin.version>
    <spotbugs-maven-plugin.version>4.7.2.1</spotbugs-maven-plugin.version>
    <spotless-maven-plugin.version>2.27.2</spotless-maven-plugin.version>
    <!-- `surefire.version` property used in `apache.org:apache`: -->
    <surefire.version>3.0.0-M7</surefire.version>
    <!-- Maven site depends on Velocity and the escaping rules are different in newer versions. -->
    <!-- See https://maven.apache.org/plugins/maven-site-plugin/migrate.html -->
    <velocity.plugin.version>1.5</velocity.plugin.version>

    <!-- =====================================================
         Dependency version properties (in alphabetical order)
         ===================================================== -->
    <activemq.version>5.17.3</activemq.version>
    <assertj.version>3.23.1</assertj.version>
    <awaitility.version>4.2.0</awaitility.version>
    <bsh.version>2.0b6</bsh.version>
    <cassandra.version>3.11.14</cassandra.version>
    <cassandra-driver.version>3.11.3</cassandra-driver.version>
    <commons-codec.version>1.15</commons-codec.version>
    <commons-compress.version>1.22</commons-compress.version>
    <commons-csv.version>1.9.0</commons-csv.version>
    <commons-dbcp2.version>2.9.0</commons-dbcp2.version>
    <commons-io.version>2.11.0</commons-io.version>
    <commons-lang3.version>3.12.0</commons-lang3.version>
    <commons-logging.version>1.2</commons-logging.version>
    <commons-pool2.version>2.11.1</commons-pool2.version>
    <conversant.disruptor.version>1.2.21</conversant.disruptor.version>
    <disruptor.version>3.4.4</disruptor.version>
    <elasticsearch.version>7.17.8</elasticsearch.version>
    <embedded-ldap.version>0.9.0</embedded-ldap.version>
    <embedded-mongo.version>3.5.1</embedded-mongo.version>
    <errorprone.version>2.7.1</errorprone.version>
    <felix.version>7.0.5</felix.version>
    <flume.version>1.11.0</flume.version>
    <graalvm.version>21.3.0</graalvm.version>
    <groovy.version>4.0.6</groovy.version>
    <guava.version>31.1-jre</guava.version>
    <h2.version>2.1.214</h2.version>
    <hadoop.version>1.2.1</hadoop.version>
    <hamcrest.version>2.2</hamcrest.version>
    <HdrHistogram.version>2.1.12</HdrHistogram.version>
    <hsqldb.version>2.5.2</hsqldb.version>
    <jackson1.version>1.9.13</jackson1.version>
    <jackson-bom.version>2.14.1</jackson-bom.version>
    <!-- Implementation of `jakarta.activation-api`: -->
    <jakarta-activation.version>2.0.1</jakarta-activation.version>
    <jakarta-mail.version>2.0.1</jakarta-mail.version>
    <!-- BOM with Jakarta EE 9 APIs: -->
    <jakartaee-bom.version>9.0.0</jakartaee-bom.version>
    <!-- No BOM for Java EE 8 APIs, so we list them separately: -->
    <javax-activation.version>1.2.0</javax-activation.version>
    <javax-inject.version>1</javax-inject.version>
    <javax-jaxb.version>2.3.1</javax-jaxb.version>
    <javax-jms.version>2.0.1</javax-jms.version>
    <javax-mail.version>1.6.2</javax-mail.version>
    <javax-persistence.version>2.2</javax-persistence.version>
    <javax-servlet.version>4.0.1</javax-servlet.version>
    <javax-servlet-jsp.version>2.3.3</javax-servlet-jsp.version>
    <jansi.version>2.4.0</jansi.version>
    <java-allocation-instrumenter.version>3.3.0</java-allocation-instrumenter.version>
    <jctools.version>3.3.0</jctools.version>
    <je.version>18.3.12</je.version>
    <jeromq.version>0.5.3</jeromq.version>
    <jetty.version>9.4.50.v20221201</jetty.version>
    <jmdns.version>3.5.8</jmdns.version>
    <jmh.version>1.36</jmh.version>
    <jna.version>5.12.1</jna.version>
    <json-unit.version>2.36.0</json-unit.version>
    <junit.version>4.13.2</junit.version>
    <junit-jupiter.version>5.9.1</junit-jupiter.version>
    <junit-pioneer.version>1.9.1</junit-pioneer.version>
    <kafka.version>1.1.1</kafka.version>
    <kubernetes-client.version>5.12.2</kubernetes-client.version>
    <lightcouch.version>0.2.0</lightcouch.version>
    <!-- Liquibase 3.6.0 to 4.3.2 breaks binary compatibility: -->
    <liquibase.version>3.5.5</liquibase.version>
    <log4j.version>1.2.17</log4j.version>
    <log4j2-custom-layout.version>1.1.0</log4j2-custom-layout.version>
    <log4j2-ecs-layout.version>1.5.0</log4j2-ecs-layout.version>
    <log4j2-logstash-layout.version>0.18</log4j2-logstash-layout.version>
    <logback.version>1.2.11</logback.version>
    <maven.version>3.8.6</maven.version>
    <mockito.version>4.11.0</mockito.version>
    <mongodb.version>4.5.0</mongodb.version>
    <nashorn.version>15.3</nashorn.version>
    <netty.version>4.1.86.Final</netty.version>
    <opentest4j.version>1.2.0</opentest4j.version>
    <org.eclipse.osgi.version>3.16.200</org.eclipse.osgi.version>
    <org.eclipse.persistence.version>2.7.11</org.eclipse.persistence.version>
    <oro.version>2.0.8</oro.version>
    <!-- The OSGi API version MUST always be the MINIMUM version Log4j supports -->
    <osgi.framework.version>1.10.0</osgi.framework.version>
    <osgi.resource.version>1.0.1</osgi.resource.version>
    <pax-exam.version>4.13.5</pax-exam.version>
    <plexus-utils.version>3.5.0</plexus-utils.version>
    <slf4j.version>1.7.36</slf4j.version>
    <spring.version>5.3.24</spring.version>
    <spring-boot.version>2.7.7</spring-boot.version>
    <system-stubs.version>2.0.1</system-stubs.version>
    <tomcat-juli.version>10.0.23</tomcat-juli.version>
    <velocity.version>1.7</velocity.version>
    <wiremock.version>2.35.0</wiremock.version>
    <woodstox.version>6.4.0</woodstox.version>
    <xmlunit.version>2.9.0</xmlunit.version>
    <xz.version>1.9</xz.version>

  </properties>

  <dependencyManagement>
    <dependencies>

      <dependency>
        <groupId>org.apache.logging.log4j</groupId>
        <artifactId>log4j-bom</artifactId>
        <version>${project.version}</version>
        <type>pom</type>
        <scope>import</scope>
      </dependency>

      <dependency>
        <groupId>org.apache.groovy</groupId>
        <artifactId>groovy-bom</artifactId>
        <version>${groovy.version}</version>
        <type>pom</type>
        <scope>import</scope>
      </dependency>

      <dependency>
        <groupId>com.fasterxml.jackson</groupId>
        <artifactId>jackson-bom</artifactId>
        <version>${jackson-bom.version}</version>
        <type>pom</type>
        <scope>import</scope>
      </dependency>

      <dependency>
        <groupId>jakarta.platform</groupId>
        <artifactId>jakarta.jakartaee-bom</artifactId>
        <version>${jakartaee-bom.version}</version>
        <type>pom</type>
        <scope>import</scope>
      </dependency>

      <dependency>
        <groupId>org.eclipse.jetty</groupId>
        <artifactId>jetty-bom</artifactId>
        <version>${jetty.version}</version>
        <type>pom</type>
        <scope>import</scope>
      </dependency>

      <dependency>
        <groupId>org.junit</groupId>
        <artifactId>junit-bom</artifactId>
        <version>${junit-jupiter.version}</version>
        <type>pom</type>
        <scope>import</scope>
      </dependency>

      <dependency>
        <groupId>io.fabric8</groupId>
        <artifactId>kubernetes-client-bom</artifactId>
        <version>${kubernetes-client.version}</version>
        <type>pom</type>
        <scope>import</scope>
      </dependency>

      <dependency>
        <groupId>io.netty</groupId>
        <artifactId>netty-bom</artifactId>
        <version>${netty.version}</version>
        <type>pom</type>
        <scope>import</scope>
      </dependency>

      <dependency>
        <groupId>org.springframework</groupId>
        <artifactId>spring-framework-bom</artifactId>
        <version>${spring.version}</version>
        <type>pom</type>
        <scope>import</scope>
      </dependency>

      <dependency>
        <groupId>org.apache.logging.log4j</groupId>
        <artifactId>log4j-jdbc</artifactId>
        <version>${project.version}</version>
        <type>test-jar</type>
      </dependency>

      <dependency>
        <groupId>org.apache.logging.log4j</groupId>
        <artifactId>log4j-layout-jackson</artifactId>
        <version>${project.version}</version>
        <type>test-jar</type>
      </dependency>

      <dependency>
        <groupId>org.apache.activemq</groupId>
        <artifactId>activemq-broker</artifactId>
        <version>${activemq.version}</version>
      </dependency>

      <dependency>
        <groupId>org.assertj</groupId>
        <artifactId>assertj-core</artifactId>
        <version>${assertj.version}</version>
      </dependency>

      <dependency>
        <groupId>org.awaitility</groupId>
        <artifactId>awaitility</artifactId>
        <version>${awaitility.version}</version>
      </dependency>

      <dependency>
        <groupId>org.apache-extras.beanshell</groupId>
        <artifactId>bsh</artifactId>
        <version>${bsh.version}</version>
      </dependency>

      <dependency>
        <groupId>org.mongodb</groupId>
        <artifactId>bson</artifactId>
        <version>${mongodb.version}</version>
      </dependency>

      <dependency>
        <groupId>org.apache.cassandra</groupId>
        <artifactId>cassandra-all</artifactId>
        <version>${cassandra.version}</version>
      </dependency>

      <dependency>
        <groupId>com.datastax.cassandra</groupId>
        <artifactId>cassandra-driver-core</artifactId>
        <version>${cassandra-driver.version}</version>
      </dependency>

      <dependency>
        <groupId>org.apache.cassandra</groupId>
        <artifactId>cassandra-thrift</artifactId>
        <version>${cassandra.version}</version>
      </dependency>

      <dependency>
        <groupId>commons-codec</groupId>
        <artifactId>commons-codec</artifactId>
        <version>${commons-codec.version}</version>
      </dependency>

      <!-- Used for compressing to formats other than `zip` and `gz`: -->
      <dependency>
        <groupId>org.apache.commons</groupId>
        <artifactId>commons-compress</artifactId>
        <version>${commons-compress.version}</version>
      </dependency>

      <dependency>
        <groupId>org.apache.commons</groupId>
        <artifactId>commons-csv</artifactId>
        <version>${commons-csv.version}</version>
      </dependency>

      <dependency>
        <groupId>org.apache.commons</groupId>
        <artifactId>commons-dbcp2</artifactId>
        <version>${commons-dbcp2.version}</version>
      </dependency>

      <dependency>
        <groupId>commons-io</groupId>
        <artifactId>commons-io</artifactId>
        <version>${commons-io.version}</version>
      </dependency>

      <dependency>
        <groupId>org.apache.commons</groupId>
        <artifactId>commons-lang3</artifactId>
        <version>${commons-lang3.version}</version>
      </dependency>

      <dependency>
        <groupId>commons-logging</groupId>
        <artifactId>commons-logging</artifactId>
        <version>${commons-logging.version}</version>
      </dependency>

      <dependency>
        <groupId>org.apache.commons</groupId>
        <artifactId>commons-pool2</artifactId>
        <version>${commons-pool2.version}</version>
      </dependency>

      <dependency>
        <groupId>de.flapdoodle.embed</groupId>
        <artifactId>de.flapdoodle.embed.mongo</artifactId>
        <version>${embedded-mongo.version}</version>
      </dependency>

      <dependency>
        <groupId>com.conversantmedia</groupId>
        <artifactId>disruptor</artifactId>
        <version>${conversant.disruptor.version}</version>
      </dependency>

      <dependency>
        <groupId>com.lmax</groupId>
        <artifactId>disruptor</artifactId>
        <version>${disruptor.version}</version>
      </dependency>

      <dependency>
        <groupId>org.elasticsearch.client</groupId>
        <artifactId>elasticsearch-rest-high-level-client</artifactId>
        <version>${elasticsearch.version}</version>
      </dependency>

      <dependency>
        <groupId>org.zapodot</groupId>
        <artifactId>embedded-ldap-junit</artifactId>
        <version>${embedded-ldap.version}</version>
      </dependency>

      <dependency>
        <groupId>org.apache.flume.flume-ng-channels</groupId>
        <artifactId>flume-file-channel</artifactId>
        <version>${flume.version}</version>
        <exclusions>
          <exclusion>
            <groupId>junit</groupId>
            <artifactId>junit</artifactId>
          </exclusion>
          <exclusion>
            <groupId>log4j</groupId>
            <artifactId>log4j</artifactId>
          </exclusion>
          <exclusion>
            <groupId>org.mortbay.jetty</groupId>
            <artifactId>servlet-api</artifactId>
          </exclusion>
          <exclusion>
            <groupId>org.mortbay.jetty</groupId>
            <artifactId>servlet-api-2.5</artifactId>
          </exclusion>
          <exclusion>
            <groupId>org.slf4j</groupId>
            <artifactId>slf4j-log4j12</artifactId>
          </exclusion>
        </exclusions>
      </dependency>

      <dependency>
        <groupId>org.apache.flume</groupId>
        <artifactId>flume-ng-core</artifactId>
        <version>${flume.version}</version>
        <exclusions>
          <exclusion>
            <groupId>log4j</groupId>
            <artifactId>log4j</artifactId>
          </exclusion>
          <exclusion>
            <groupId>org.slf4j</groupId>
            <artifactId>slf4j-log4j12</artifactId>
          </exclusion>
        </exclusions>
      </dependency>

      <dependency>
        <groupId>org.apache.flume</groupId>
        <artifactId>flume-ng-embedded-agent</artifactId>
        <version>${flume.version}</version>
        <exclusions>
          <exclusion>
            <groupId>org.codehaus.jackson</groupId>
            <artifactId>jackson-core-asl</artifactId>
          </exclusion>
          <exclusion>
            <groupId>org.codehaus.jackson</groupId>
            <artifactId>jackson-mapper-asl</artifactId>
          </exclusion>
          <exclusion>
            <groupId>log4j</groupId>
            <artifactId>log4j</artifactId>
          </exclusion>
          <exclusion>
            <groupId>org.slf4j</groupId>
            <artifactId>slf4j-log4j12</artifactId>
          </exclusion>
        </exclusions>
      </dependency>

      <dependency>
        <groupId>org.apache.flume</groupId>
        <artifactId>flume-ng-node</artifactId>
        <version>${flume.version}</version>
        <exclusions>
          <exclusion>
            <groupId>org.codehaus.jackson</groupId>
            <artifactId>jackson-core-asl</artifactId>
          </exclusion>
          <exclusion>
            <groupId>org.codehaus.jackson</groupId>
            <artifactId>jackson-mapper-asl</artifactId>
          </exclusion>
          <exclusion>
            <groupId>log4j</groupId>
            <artifactId>log4j</artifactId>
          </exclusion>
          <exclusion>
            <groupId>org.slf4j</groupId>
            <artifactId>slf4j-log4j12</artifactId>
          </exclusion>
        </exclusions>
      </dependency>

      <dependency>
        <groupId>org.apache.flume</groupId>
        <artifactId>flume-ng-sdk</artifactId>
        <version>${flume.version}</version>
        <exclusions>
          <exclusion>
            <groupId>org.codehaus.jackson</groupId>
            <artifactId>jackson-core-asl</artifactId>
          </exclusion>
          <exclusion>
            <groupId>org.codehaus.jackson</groupId>
            <artifactId>jackson-mapper-asl</artifactId>
          </exclusion>
        </exclusions>
      </dependency>

      <dependency>
        <groupId>com.google.guava</groupId>
        <artifactId>guava</artifactId>
        <version>${guava.version}</version>
      </dependency>

      <dependency>
        <groupId>com.google.guava</groupId>
        <!-- https://javadoc.io/doc/com.google.guava/guava-testlib/latest/com/google/common/testing/TestLogHandler.html used in log4j-to-jul tests -->
        <artifactId>guava-testlib</artifactId>
        <version>${guava.version}</version>
      </dependency>

      <dependency>
        <groupId>com.h2database</groupId>
        <artifactId>h2</artifactId>
        <version>${h2.version}</version>
      </dependency>

      <dependency>
        <groupId>org.apache.hadoop</groupId>
        <artifactId>hadoop-core</artifactId>
        <version>${hadoop.version}</version>
        <exclusions>
          <exclusion>
            <groupId>org.codehaus.jackson</groupId>
            <artifactId>jackson-core-asl</artifactId>
          </exclusion>
          <exclusion>
            <groupId>org.codehaus.jackson</groupId>
            <artifactId>jackson-mapper-asl</artifactId>
          </exclusion>
          <exclusion>
            <groupId>junit</groupId>
            <artifactId>junit</artifactId>
          </exclusion>
          <exclusion>
            <groupId>org.mortbay.jetty</groupId>
            <artifactId>servlet-api</artifactId>
          </exclusion>
        </exclusions>
      </dependency>

      <dependency>
        <groupId>org.hamcrest</groupId>
        <artifactId>hamcrest</artifactId>
        <version>${hamcrest.version}</version>
      </dependency>

      <dependency>
        <groupId>org.hamcrest</groupId>
        <artifactId>hamcrest-core</artifactId>
        <version>${hamcrest.version}</version>
      </dependency>

      <dependency>
        <groupId>org.hamcrest</groupId>
        <artifactId>hamcrest-library</artifactId>
        <version>${hamcrest.version}</version>
      </dependency>

      <dependency>
        <groupId>org.hdrhistogram</groupId>
        <artifactId>HdrHistogram</artifactId>
        <version>${HdrHistogram.version}</version>
      </dependency>

      <dependency>
        <groupId>org.hsqldb</groupId>
        <artifactId>hsqldb</artifactId>
        <version>${hsqldb.version}</version>
      </dependency>

      <dependency>
        <groupId>org.codehaus.jackson</groupId>
        <artifactId>jackson-core-asl</artifactId>
        <version>${jackson1.version}</version>
      </dependency>

      <dependency>
        <groupId>org.codehaus.jackson</groupId>
        <artifactId>jackson-mapper-asl</artifactId>
        <version>${jackson1.version}</version>
      </dependency>

      <dependency>
        <groupId>com.sun.activation</groupId>
        <artifactId>jakarta.activation</artifactId>
        <version>${jakarta-activation.version}</version>
      </dependency>

      <dependency>
        <groupId>org.fusesource.jansi</groupId>
        <artifactId>jansi</artifactId>
        <version>${jansi.version}</version>
      </dependency>

      <!-- Used for garbage-free tests: -->
      <dependency>
        <groupId>com.google.code.java-allocation-instrumenter</groupId>
        <artifactId>java-allocation-instrumenter</artifactId>
        <version>${java-allocation-instrumenter.version}</version>
      </dependency>

      <dependency>
        <groupId>com.sun.activation</groupId>
        <artifactId>javax.activation</artifactId>
        <version>${javax-activation.version}</version>
      </dependency>

      <dependency>
        <groupId>javax.activation</groupId>
        <artifactId>javax.activation-api</artifactId>
        <version>${javax-activation.version}</version>
      </dependency>

      <dependency>
        <groupId>javax.inject</groupId>
        <artifactId>javax.inject</artifactId>
        <version>${javax-inject.version}</version>
      </dependency>

      <dependency>
        <groupId>javax.jms</groupId>
        <artifactId>javax.jms-api</artifactId>
        <version>${javax-jms.version}</version>
      </dependency>

      <dependency>
        <groupId>com.sun.mail</groupId>
        <artifactId>javax.mail</artifactId>
        <version>${javax-mail.version}</version>
      </dependency>

      <dependency>
        <groupId>javax.mail</groupId>
        <artifactId>javax.mail-api</artifactId>
        <version>${javax-mail.version}</version>
      </dependency>

      <dependency>
        <groupId>javax.persistence</groupId>
        <artifactId>javax.persistence-api</artifactId>
        <version>${javax-persistence.version}</version>
      </dependency>

      <dependency>
        <groupId>javax.servlet.jsp</groupId>
        <artifactId>javax.servlet.jsp-api</artifactId>
        <version>${javax-servlet-jsp.version}</version>
      </dependency>

      <dependency>
        <groupId>javax.servlet</groupId>
        <artifactId>javax.servlet-api</artifactId>
        <version>${javax-servlet.version}</version>
      </dependency>

      <dependency>
        <groupId>javax.xml.bind</groupId>
        <artifactId>jaxb-api</artifactId>
        <version>${javax-jaxb.version}</version>
      </dependency>

      <dependency>
        <groupId>org.jctools</groupId>
        <artifactId>jctools-core</artifactId>
        <version>${jctools.version}</version>
      </dependency>

      <dependency>
        <groupId>com.sleepycat</groupId>
        <artifactId>je</artifactId>
        <version>${je.version}</version>
      </dependency>

      <dependency>
        <groupId>org.zeromq</groupId>
        <artifactId>jeromq</artifactId>
        <version>${jeromq.version}</version>
      </dependency>

      <!-- Zeroconf advertiser tests: -->
      <dependency>
        <groupId>org.jmdns</groupId>
        <artifactId>jmdns</artifactId>
        <version>${jmdns.version}</version>
      </dependency>

      <dependency>
        <groupId>org.openjdk.jmh</groupId>
        <artifactId>jmh-core</artifactId>
        <version>${jmh.version}</version>
      </dependency>

      <dependency>
        <groupId>org.openjdk.jmh</groupId>
        <artifactId>jmh-generator-annprocess</artifactId>
        <version>${jmh.version}</version>
      </dependency>

      <dependency>
        <groupId>net.java.dev.jna</groupId>
        <artifactId>jna</artifactId>
        <version>${jna.version}</version>
      </dependency>

      <dependency>
        <groupId>net.javacrumbs.json-unit</groupId>
        <artifactId>json-unit</artifactId>
        <version>${json-unit.version}</version>
      </dependency>

      <dependency>
        <groupId>junit</groupId>
        <artifactId>junit</artifactId>
        <version>${junit.version}</version>
      </dependency>

      <dependency>
        <groupId>org.junit-pioneer</groupId>
        <artifactId>junit-pioneer</artifactId>
        <version>${junit-pioneer.version}</version>
      </dependency>

      <dependency>
        <groupId>org.apache.kafka</groupId>
        <artifactId>kafka-clients</artifactId>
        <version>${kafka.version}</version>
      </dependency>

      <dependency>
        <groupId>org.lightcouch</groupId>
        <artifactId>lightcouch</artifactId>
        <version>${lightcouch.version}</version>
      </dependency>

      <dependency>
        <groupId>org.liquibase</groupId>
        <artifactId>liquibase-core</artifactId>
        <version>${liquibase.version}</version>
      </dependency>

      <dependency>
        <groupId>log4j</groupId>
        <artifactId>log4j</artifactId>
        <version>${log4j.version}</version>
      </dependency>

      <!-- Tested as a legacy 2.x plugin: -->
      <dependency>
        <groupId>com.github.ivandzf</groupId>
        <artifactId>log4j2-custom-layout</artifactId>
        <version>${log4j2-custom-layout.version}</version>
        <exclusions>
          <exclusion>
            <groupId>org.apache.logging.log4j</groupId>
            <artifactId>log4j-core</artifactId>
          </exclusion>
        </exclusions>
      </dependency>

      <!-- Used for testing `JsonTemplateLayout`: -->
      <dependency>
        <groupId>co.elastic.logging</groupId>
        <artifactId>log4j2-ecs-layout</artifactId>
        <version>${log4j2-ecs-layout.version}</version>
      </dependency>

      <!-- Tested as a legacy 2.x plugin: -->
      <dependency>
        <groupId>com.vlkan.log4j2</groupId>
        <artifactId>log4j2-logstash-layout</artifactId>
        <version>${log4j2-logstash-layout.version}</version>
      </dependency>

      <dependency>
        <groupId>ch.qos.logback</groupId>
        <artifactId>logback-classic</artifactId>
        <version>${logback.version}</version>
      </dependency>

      <dependency>
        <groupId>ch.qos.logback</groupId>
        <artifactId>logback-classic</artifactId>
        <version>${logback.version}</version>
        <type>test-jar</type>
      </dependency>

      <dependency>
        <groupId>ch.qos.logback</groupId>
        <artifactId>logback-core</artifactId>
        <version>${logback.version}</version>
      </dependency>

      <dependency>
        <groupId>ch.qos.logback</groupId>
        <artifactId>logback-core</artifactId>
        <version>${logback.version}</version>
        <type>test-jar</type>
      </dependency>

      <dependency>
        <groupId>org.apache.maven</groupId>
        <artifactId>maven-core</artifactId>
        <version>${maven.version}</version>
      </dependency>

      <dependency>
        <groupId>org.mockito</groupId>
        <artifactId>mockito-core</artifactId>
        <version>${mockito.version}</version>
      </dependency>

      <dependency>
        <groupId>org.mockito</groupId>
        <artifactId>mockito-inline</artifactId>
        <version>${mockito.version}</version>
      </dependency>

      <dependency>
        <groupId>org.mockito</groupId>
        <artifactId>mockito-junit-jupiter</artifactId>
        <version>${mockito.version}</version>
      </dependency>

      <dependency>
        <groupId>org.mongodb</groupId>
        <artifactId>mongodb-driver-legacy</artifactId>
        <version>${mongodb.version}</version>
      </dependency>

      <dependency>
        <groupId>org.mongodb</groupId>
        <artifactId>mongodb-driver-sync</artifactId>
        <version>${mongodb.version}</version>
      </dependency>

      <dependency>
        <groupId>org.openjdk.nashorn</groupId>
        <artifactId>nashorn-core</artifactId>
        <version>${nashorn.version}</version>
      </dependency>

      <dependency>
        <groupId>org.opentest4j</groupId>
        <artifactId>opentest4j</artifactId>
        <version>${opentest4j.version}</version>
      </dependency>

      <dependency>
        <groupId>org.apache.felix</groupId>
        <artifactId>org.apache.felix.framework</artifactId>
        <version>${felix.version}</version>
      </dependency>

      <dependency>
        <groupId>org.eclipse.platform</groupId>
        <artifactId>org.eclipse.osgi</artifactId>
        <version>${org.eclipse.osgi.version}</version>
      </dependency>

      <dependency>
        <groupId>org.eclipse.persistence</groupId>
        <artifactId>org.eclipse.persistence.jpa</artifactId>
        <version>${org.eclipse.persistence.version}</version>
        <exclusions>
          <!-- A copy of `javax.persistence:javax.persistence-api`: -->
          <exclusion>
            <groupId>org.eclipse.persistence</groupId>
            <artifactId>jakarta.persistence</artifactId>
          </exclusion>
        </exclusions>
      </dependency>

      <dependency>
        <groupId>org.osgi</groupId>
        <artifactId>org.osgi.framework</artifactId>
        <version>${osgi.framework.version}</version>
      </dependency>

      <dependency>
        <groupId>org.osgi</groupId>
        <artifactId>org.osgi.resource</artifactId>
        <version>${osgi.resource.version}</version>
      </dependency>

      <dependency>
        <groupId>oro</groupId>
        <artifactId>oro</artifactId>
        <version>${oro.version}</version>
      </dependency>

      <dependency>
        <groupId>org.ops4j.pax.exam</groupId>
        <artifactId>pax-exam</artifactId>
        <version>${pax-exam.version}</version>
      </dependency>

      <dependency>
        <groupId>org.ops4j.pax.exam</groupId>
        <artifactId>pax-exam-container-native</artifactId>
        <version>${pax-exam.version}</version>
      </dependency>

      <dependency>
        <groupId>org.ops4j.pax.exam</groupId>
        <artifactId>pax-exam-junit4</artifactId>
        <version>${pax-exam.version}</version>
      </dependency>

      <dependency>
        <groupId>org.ops4j.pax.exam</groupId>
        <artifactId>pax-exam-link-assembly</artifactId>
        <version>${pax-exam.version}</version>
      </dependency>

      <dependency>
        <groupId>org.ops4j.pax.exam</groupId>
        <artifactId>pax-exam-spi</artifactId>
        <version>${pax-exam.version}</version>
      </dependency>

      <dependency>
        <groupId>org.codehaus.plexus</groupId>
        <artifactId>plexus-utils</artifactId>
        <version>${plexus-utils.version}</version>
      </dependency>

      <dependency>
        <groupId>org.slf4j</groupId>
        <artifactId>slf4j-api</artifactId>
        <version>${slf4j.version}</version>
      </dependency>

      <dependency>
        <groupId>org.slf4j</groupId>
        <artifactId>slf4j-ext</artifactId>
        <version>${slf4j.version}</version>
      </dependency>

      <dependency>
        <groupId>com.sun.mail</groupId>
        <artifactId>smtp</artifactId>
        <version>${jakarta-mail.version}</version>
      </dependency>

      <dependency>
        <groupId>org.springframework.boot</groupId>
        <artifactId>spring-boot</artifactId>
        <version>${spring-boot.version}</version>
      </dependency>

      <dependency>
        <groupId>org.springframework.boot</groupId>
        <artifactId>spring-boot-starter-test</artifactId>
        <version>${spring-boot.version}</version>
        <exclusions>
          <exclusion>
            <groupId>org.springframework.boot</groupId>
            <artifactId>spring-boot-starter-logging</artifactId>
          </exclusion>
        </exclusions>
      </dependency>

      <dependency>
        <groupId>uk.org.webcompere</groupId>
        <artifactId>system-stubs-core</artifactId>
        <version>${system-stubs.version}</version>
      </dependency>

      <!-- Environment and system properties support for JUnit Jupiter: -->
      <dependency>
        <groupId>uk.org.webcompere</groupId>
        <artifactId>system-stubs-jupiter</artifactId>
        <version>${system-stubs.version}</version>
      </dependency>

      <dependency>
        <groupId>org.apache.tomcat</groupId>
        <artifactId>tomcat-juli</artifactId>
        <version>${tomcat-juli.version}</version>
      </dependency>

      <dependency>
        <groupId>org.graalvm.truffle</groupId>
        <artifactId>truffle-api</artifactId>
        <version>${graalvm.version}</version>
      </dependency>

      <dependency>
        <groupId>org.apache.velocity</groupId>
        <artifactId>velocity</artifactId>
        <version>${velocity.version}</version>
      </dependency>

      <!-- Used for testing `HttpAppender`: -->
      <dependency>
        <groupId>com.github.tomakehurst</groupId>
        <artifactId>wiremock-jre8</artifactId>
        <version>${wiremock.version}</version>
      </dependency>

      <dependency>
        <groupId>com.fasterxml.woodstox</groupId>
        <artifactId>woodstox-core</artifactId>
        <version>${woodstox.version}</version>
      </dependency>

      <dependency>
        <groupId>org.xmlunit</groupId>
        <artifactId>xmlunit-core</artifactId>
        <version>${xmlunit.version}</version>
        <!-- This POM bumps these deps to Jakartified versions.
             Using the corresponding `javax.*` deps is safer. -->
        <exclusions>
          <exclusion>
            <groupId>jakarta.xml.bind</groupId>
            <artifactId>jakarta.xml.bind-api</artifactId>
          </exclusion>
        </exclusions>
      </dependency>

      <dependency>
        <groupId>org.xmlunit</groupId>
        <artifactId>xmlunit-matchers</artifactId>
        <version>${xmlunit.version}</version>
      </dependency>

      <dependency>
        <groupId>org.tukaani</groupId>
        <artifactId>xz</artifactId>
        <version>${xz.version}</version>
      </dependency>

    </dependencies>
  </dependencyManagement>

  <build>
    <defaultGoal>clean install</defaultGoal>

    <pluginManagement>

      <plugins>

        <plugin>
          <groupId>org.codehaus.mojo</groupId>
          <artifactId>build-helper-maven-plugin</artifactId>
          <version>${build-helper-maven-plugin.version}</version>
        </plugin>

        <!-- used by `log4j-distribution` module which is enabled via `apache-release` profile: -->
        <plugin>
          <groupId>net.nicoulaj.maven.plugins</groupId>
          <artifactId>checksum-maven-plugin</artifactId>
          <version>${checksum-maven-plugin.version}</version>
        </plugin>

        <!-- used by `docker` profile in `log4j-layout-template-json-test`: -->
        <plugin>
          <groupId>io.fabric8</groupId>
          <artifactId>docker-maven-plugin</artifactId>
          <version>${docker-maven-plugin.version}</version>
        </plugin>

        <plugin>
          <groupId>org.ops4j.pax.exam</groupId>
          <artifactId>exam-maven-plugin</artifactId>
          <version>${exam-maven-plugin.version}</version>
        </plugin>

        <plugin>
          <groupId>org.codehaus.mojo</groupId>
          <artifactId>exec-maven-plugin</artifactId>
          <version>${exec-maven-plugin.version}</version>
        </plugin>

        <plugin>
          <groupId>org.apache.felix</groupId>
          <artifactId>maven-bundle-plugin</artifactId>
          <version>${maven-bundle-plugin.version}</version>
          <inherited>true</inherited>
          <extensions>true</extensions>
          <executions>
            <execution>
              <goals>
                <goal>manifest</goal>
              </goals>
              <phase>process-classes</phase>
            </execution>
          </executions>
        </plugin>

        <plugin>
          <groupId>org.apache.maven.plugins</groupId>
          <artifactId>maven-checkstyle-plugin</artifactId>
          <version>${maven-checkstyle-plugin.version}</version>
        </plugin>

        <plugin>
          <groupId>org.apache.maven.plugins</groupId>
          <artifactId>maven-compiler-plugin</artifactId>
          <configuration>
            <showDeprecation>true</showDeprecation>
            <showWarnings>true</showWarnings>
            <encoding>UTF-8</encoding>
            <compilerArgs>
              <arg>-XDcompilePolicy=simple</arg>
              <arg>-Xplugin:ErrorProne</arg>
              <!-- JEP 396 shipped with Java 16 encapsulates internals that Error Prone needs.
                   For details, see https://errorprone.info/docs/installation -->
              <arg>-J--add-exports=jdk.compiler/com.sun.tools.javac.api=ALL-UNNAMED</arg>
              <arg>-J--add-exports=jdk.compiler/com.sun.tools.javac.file=ALL-UNNAMED</arg>
              <arg>-J--add-exports=jdk.compiler/com.sun.tools.javac.main=ALL-UNNAMED</arg>
              <arg>-J--add-exports=jdk.compiler/com.sun.tools.javac.model=ALL-UNNAMED</arg>
              <arg>-J--add-exports=jdk.compiler/com.sun.tools.javac.parser=ALL-UNNAMED</arg>
              <arg>-J--add-exports=jdk.compiler/com.sun.tools.javac.processing=ALL-UNNAMED</arg>
              <arg>-J--add-exports=jdk.compiler/com.sun.tools.javac.tree=ALL-UNNAMED</arg>
              <arg>-J--add-exports=jdk.compiler/com.sun.tools.javac.util=ALL-UNNAMED</arg>
              <arg>-J--add-opens=jdk.compiler/com.sun.tools.javac.code=ALL-UNNAMED</arg>
              <arg>-J--add-opens=jdk.compiler/com.sun.tools.javac.comp=ALL-UNNAMED</arg>
            </compilerArgs>
            <compilerArguments>
              <Xmaxwarns>10000</Xmaxwarns>
              <Xlint/>
            </compilerArguments>
            <annotationProcessorPaths>
              <path>
                <groupId>org.apache.logging.log4j</groupId>
                <artifactId>log4j-plugin-processor</artifactId>
                <version>${project.version}</version>
              </path>
              <path>
                <groupId>com.google.errorprone</groupId>
                <artifactId>error_prone_core</artifactId>
                <version>${errorprone.version}</version>
              </path>
            </annotationProcessorPaths>
          </configuration>
        </plugin>

        <plugin>
          <groupId>org.apache.maven.plugins</groupId>
          <artifactId>maven-dependency-plugin</artifactId>
          <version>${maven-dependency-plugin.version}</version>
        </plugin>

        <plugin>
          <groupId>org.apache.maven.plugins</groupId>
          <artifactId>maven-jar-plugin</artifactId>
          <executions>
            <execution>
              <id>default-jar</id>
              <goals>
                <goal>jar</goal>
              </goals>
              <configuration>
                <archive>
                  <manifestFile>${manifestfile}</manifestFile>
                  <manifestEntries>
                    <Specification-Title>${project.name}</Specification-Title>
                    <Specification-Version>${project.version}</Specification-Version>
                    <Specification-Vendor>${project.organization.name}</Specification-Vendor>
                    <Implementation-Title>${project.name}</Implementation-Title>
                    <Implementation-Version>${project.version}</Implementation-Version>
                    <Implementation-Vendor>${project.organization.name}</Implementation-Vendor>
                    <Implementation-Vendor-Id>org.apache</Implementation-Vendor-Id>
                    <X-Compile-Source-JDK>${maven.compiler.source}</X-Compile-Source-JDK>
                    <X-Compile-Target-JDK>${maven.compiler.target}</X-Compile-Target-JDK>
                  </manifestEntries>
                </archive>
              </configuration>
            </execution>
          </executions>
        </plugin>

        <plugin>
          <groupId>org.apache.maven.plugins</groupId>
          <artifactId>maven-javadoc-plugin</artifactId>
          <configuration>
            <bottom>&lt;p align="center"&gt;Copyright &amp;#169; {inceptionYear}-{currentYear} {organizationName}. All Rights Reserved.&lt;br /&gt;
              Apache Logging, Apache Log4j, Log4j, Apache, the Apache feather logo, the Apache Logging project logo,
              and the Apache Log4j logo are trademarks of The Apache Software Foundation.&lt;/p&gt;</bottom>
            <doclint>none</doclint>
            <skip>${javadoc.skip}</skip>
          </configuration>
        </plugin>

        <plugin>
          <groupId>org.apache.maven.plugins</groupId>
          <artifactId>maven-jxr-plugin</artifactId>
          <version>${maven-jxr-plugin.version}</version>
        </plugin>

        <plugin>
          <groupId>org.apache.maven.plugins</groupId>
          <artifactId>maven-pmd-plugin</artifactId>
          <version>${maven-pmd-plugin.version}</version>
        </plugin>

        <plugin>
          <groupId>org.apache.maven.plugins</groupId>
          <artifactId>maven-scm-plugin</artifactId>
          <version>${maven-scm-plugin.version}</version>
        </plugin>

        <plugin>
          <groupId>org.apache.maven.plugins</groupId>
          <artifactId>maven-source-plugin</artifactId>
          <version>${maven-source-plugin.version}</version>
          <executions>
            <execution>
              <id>attach-sources</id>
              <phase>verify</phase>
              <goals>
                <goal>jar-no-fork</goal>
                <goal>test-jar-no-fork</goal>
              </goals>
            </execution>
          </executions>
        </plugin>

        <plugin>
          <groupId>net.sourceforge.maven-taglib</groupId>
          <artifactId>maven-taglib-plugin</artifactId>
          <version>${maven-taglib-plugin.version}</version>
        </plugin>

        <plugin>
          <groupId>com.github.spotbugs</groupId>
          <artifactId>spotbugs-maven-plugin</artifactId>
          <version>${spotbugs-maven-plugin.version}</version>
        </plugin>

        <plugin>
          <groupId>com.diffplug.spotless</groupId>
          <artifactId>spotless-maven-plugin</artifactId>
          <version>${spotless-maven-plugin.version}</version>
        </plugin>

      </plugins>
    </pluginManagement>

    <plugins>

      <!-- Apache RAT (Release Audit Tool) check to verify licenses.
           `apache-rat-plugin`: https://creadur.apache.org/rat/apache-rat-plugin/
           Release Audit Tool: https://creadur.apache.org/rat/index.html -->
      <plugin>
        <groupId>org.apache.rat</groupId>
        <artifactId>apache-rat-plugin</artifactId>
        <configuration>
          <consoleOutput>true</consoleOutput>
          <excludes>
            <exclude>**/target/**/*</exclude>
            <!-- Matches other RAT configurations in this POM -->
            <exclude>src/main/resources/META-INF/services/**/*</exclude>
            <!-- IntelliJ files -->
            <exclude>.idea/**/*</exclude>
            <exclude>**/*.iml</exclude>
            <exclude>src/test/resources/**/*</exclude>
            <!-- IDE settings imports -->
            <exclude>src/ide/**</exclude>
            <!-- does it even make sense to apply a license to a GPG signature? -->
            <exclude>**/*.asc</exclude>
            <!-- jQuery is MIT-licensed, but RAT can't figure it out -->
            <exclude>src/site/resources/js/jquery.js</exclude>
            <exclude>src/site/resources/js/jquery.min.js</exclude>
            <!-- Generated files -->
            <exclude>log4j-distribution/target/**/*</exclude>
            <exclude>log4j-distribution/.project</exclude>
            <exclude>log4j-distribution/.settings/**</exclude>
            <exclude>**/.toDelete</exclude>
            <exclude>velocity.log</exclude>
            <!-- Other -->
            <exclude>felix-cache/**</exclude>
            <exclude>**/README.md</exclude>
            <exclude>SECURITY.md</exclude>
            <exclude>.java-version</exclude>
            <exclude>**/*.yml</exclude>
            <exclude>**/*.yaml</exclude>
            <exclude>**/*.json</exclude>
            <excllude>**/images/*.drawio</excllude>
            <exclude>**/fluent-bit.conf</exclude>
            <exclude>**/rabbitmq.config</exclude>
            <exclude>**/MANIFEST.MF</exclude>
            <exclude>.surefire-*</exclude>
          </excludes>
        </configuration>
        <executions>
          <execution>
            <phase>verify</phase>
            <goals>
              <goal>check</goal>
            </goals>
          </execution>
        </executions>
      </plugin>

      <plugin>
        <groupId>org.codehaus.mojo</groupId>
        <artifactId>build-helper-maven-plugin</artifactId>
        <executions>
          <execution>
            <id>timestamp-property</id>
            <goals>
              <goal>timestamp-property</goal>
            </goals>
            <phase>initialize</phase>
            <configuration>
              <name>currentYear</name>
              <pattern>yyyy</pattern>
              <locale>en_US</locale>
            </configuration>
          </execution>
        </executions>
      </plugin>

      <!-- Ensure that version for each dependency resolved during a build, is equal to or higher than all transitive dependency declarations.
           A failure here requires adding the dependency to the dependency management. -->
      <plugin>
        <groupId>org.apache.maven.plugins</groupId>
        <artifactId>maven-enforcer-plugin</artifactId>
        <executions>
          <execution>
            <id>enforce-upper-bound-deps</id>
            <goals>
              <goal>enforce</goal>
            </goals>
            <configuration>
              <rules>
                <requireUpperBoundDeps/>
              </rules>
            </configuration>
          </execution>
        </executions>
      </plugin>

      <plugin>
        <groupId>org.apache.maven.plugins</groupId>
        <artifactId>maven-source-plugin</artifactId>
      </plugin>

      <plugin>
        <groupId>org.apache.maven.plugins</groupId>
        <artifactId>maven-checkstyle-plugin</artifactId>
      </plugin>

      <plugin>
        <groupId>com.diffplug.spotless</groupId>
        <artifactId>spotless-maven-plugin</artifactId>
        <executions>
          <execution>
            <id>default-spotless</id>
            <goals>
              <goal>check</goal>
            </goals>
          </execution>
        </executions>
        <configuration>
          <ratchetFrom>HEAD~31</ratchetFrom>
          <java>
            <licenseHeader>
              <file>${log4jParentDir}/checkstyle-header.txt</file>
            </licenseHeader>
            <trimTrailingWhitespace/>
            <endWithNewline/>
            <indent>
              <spaces>true</spaces>
              <spacesPerTab>4</spacesPerTab>
            </indent>
            <importOrder>
              <order>java,org,com,\#</order>
            </importOrder>
          </java>
        </configuration>
      </plugin>

      <plugin>
        <groupId>com.github.spotbugs</groupId>
        <artifactId>spotbugs-maven-plugin</artifactId>
        <configuration>
          <plugins>
            <plugin>
              <groupId>com.h3xstream.findsecbugs</groupId>
              <artifactId>findsecbugs-plugin</artifactId>
              <version>${findsecbugs-plugin.version}</version>
            </plugin>
          </plugins>
          <excludeFilterFile>${log4jParentDir}/findbugs-exclude-filter.xml</excludeFilterFile>
          <fork>true</fork>
          <effort>Default</effort>
          <threshold>Normal</threshold>
        </configuration>
      </plugin>

      <plugin>
        <groupId>org.apache.maven.plugins</groupId>
        <artifactId>maven-failsafe-plugin</artifactId>
        <executions>
          <execution>
            <goals>
              <goal>integration-test</goal>
              <goal>verify</goal>
            </goals>
          </execution>
        </executions>
        <configuration>
          <systemPropertyVariables>
            <java.awt.headless>true</java.awt.headless>
          </systemPropertyVariables>
          <argLine>-Xms256m -Xmx1024m</argLine>
          <forkCount>1</forkCount>
          <reuseForks>false</reuseForks>
          <encoding>UTF-8</encoding>
        </configuration>
      </plugin>

      <plugin>
        <groupId>org.apache.maven.plugins</groupId>
        <artifactId>maven-surefire-plugin</artifactId>
        <configuration>
          <systemPropertyVariables>
            <java.awt.headless>true</java.awt.headless>
          </systemPropertyVariables>
          <forkCount>1</forkCount>
          <reuseForks>false</reuseForks>
        </configuration>
      </plugin>

      <!-- ███████ ████████  █████  ██████  ████████        ███████ ██ ████████ ███████
           ██         ██    ██   ██ ██   ██    ██    ██     ██      ██    ██    ██
           ███████    ██    ███████ ██████     ██           ███████ ██    ██    █████
                ██    ██    ██   ██ ██   ██    ██    ██          ██ ██    ██    ██
           ███████    ██    ██   ██ ██   ██    ██           ███████ ██    ██    ███████

           This section consists of plugins responsible for generating the site.
           Note that only parent is supposed to have a `site` goal, it is skipped for modules! -->

      <!-- export AsciiDoc-formatted sources to `target/generated-sources/site/asciidoc/changelog` -->
      <plugin>
        <groupId>org.codehaus.mojo</groupId>
        <artifactId>exec-maven-plugin</artifactId>
        <inherited>false</inherited>
        <executions>
          <execution>
            <id>changelog-export</id>
            <phase>pre-site</phase>
            <goals>
              <goal>java</goal>
            </goals>
          </execution>
        </executions>
        <configuration>
          <includeProjectDependencies>false</includeProjectDependencies>
          <includePluginDependencies>true</includePluginDependencies>
          <executableDependency>
            <groupId>org.apache.logging.log4j</groupId>
            <artifactId>log4j-changelog</artifactId>
          </executableDependency>
          <mainClass>org.apache.logging.log4j.changelog.exporter.ChangelogExporter</mainClass>
          <systemProperties>
            <systemProperty>
              <key>log4j.changelog.directory</key>
              <value>${project.basedir}/src/changelog</value>
            </systemProperty>
            <systemProperty>
              <key>log4j.changelog.exporter.outputDirectory</key>
              <value>${project.build.directory}/generated-sources/site/asciidoc/changelog</value>
            </systemProperty>
          </systemProperties>
        </configuration>
        <dependencies>
          <dependency>
            <groupId>org.apache.logging.log4j</groupId>
            <artifactId>log4j-changelog</artifactId>
            <version>${log4j-tools.version}</version>
          </dependency>
        </dependencies>
      </plugin>

      <!-- copy `src/site` to `target/generated-sources/site` -->
      <plugin>
        <groupId>org.apache.maven.plugins</groupId>
        <artifactId>maven-resources-plugin</artifactId>
        <inherited>false</inherited>
        <executions>
          <!-- copy `src/site` to `target/generated-sources/site` -->
          <execution>
            <id>copy-site</id>
            <phase>pre-site</phase>
            <goals>
              <goal>copy-resources</goal>
            </goals>
            <configuration>
              <outputDirectory>${project.build.directory}/generated-sources/site</outputDirectory>
              <resources>
                <resource>
                  <directory>${log4jParentDir}/src/site</directory>
                  <excludes>
                    <exclude>/resources/glyphicons-halflings-2-1.zip</exclude>
                    <exclude>/resources/logo/**/*</exclude>
                  </excludes>
                </resource>
              </resources>
            </configuration>
          </execution>
        </executions>
      </plugin>

      <plugin>
        <groupId>org.apache.maven.plugins</groupId>
        <artifactId>maven-site-plugin</artifactId>
        <inherited>false</inherited>
        <configuration combine.self="override">
          <skip>false</skip>
          <generateProjectInfo>false</generateProjectInfo>
          <generateReports>false</generateReports>
          <siteDirectory>${project.build.directory}/generated-sources/site</siteDirectory>
          <!-- only build English site even on other language OS -->
          <locales>en</locales>
          <!-- Exclude the navigation file for Maven 1 sites as it interferes with the site generation. -->
          <moduleExcludes>
            <xdoc>navigation.xml</xdoc>
          </moduleExcludes>
          <asciidoc>
            <attributes>
              <!-- copy any site properties wanted in asciidoc files -->
              <Log4jReleaseVersion>${Log4jReleaseVersion}</Log4jReleaseVersion>
              <Log4jReleaseManager>${Log4jReleaseManager}</Log4jReleaseManager>
              <Log4jReleaseKey>${Log4jReleaseKey}</Log4jReleaseKey>
            </attributes>
          </asciidoc>
        </configuration>
<<<<<<< HEAD
      </plugin>
      <plugin>
        <groupId>org.apache.maven.plugins</groupId>
        <artifactId>maven-source-plugin</artifactId>
      </plugin>
      <plugin>
        <groupId>com.diffplug.spotless</groupId>
        <artifactId>spotless-maven-plugin</artifactId>
        <executions>
          <execution>
            <id>default-spotless</id>
            <goals>
              <goal>check</goal>
            </goals>
          </execution>
          <execution>
            <id>apply-spotless</id>
            <goals>
              <goal>apply</goal>
            </goals>
            <phase>process-sources</phase>
          </execution><execution>
          <id>apply-spotless-test</id>
          <goals>
            <goal>apply</goal>
          </goals>
          <phase>process-test-sources</phase>
        </execution>
        </executions>
      </plugin>
      <plugin>
        <groupId>org.apache.maven.plugins</groupId>
        <artifactId>maven-surefire-plugin</artifactId>
        <configuration>
          <systemPropertyVariables>
            <java.awt.headless>true</java.awt.headless>
          </systemPropertyVariables>
          <forkCount>1</forkCount>
          <reuseForks>false</reuseForks>
          <redirectTestOutputToFile>true</redirectTestOutputToFile>
          <runOrder>failedfirst</runOrder>
        </configuration>
      </plugin>
      <plugin>
        <groupId>org.revapi</groupId>
        <artifactId>revapi-maven-plugin</artifactId>
=======
>>>>>>> 8f62a54f
        <dependencies>
          <dependency>
            <groupId>org.asciidoctor</groupId>
            <artifactId>asciidoctor-maven-plugin</artifactId>
            <version>${asciidoctor-maven-plugin.version}</version>
          </dependency>
        </dependencies>
      </plugin>

      <!-- ███████ ███    ██ ██████         ███████ ██ ████████ ███████
           ██      ████   ██ ██   ██ ██     ██      ██    ██    ██
           █████   ██ ██  ██ ██   ██        ███████ ██    ██    █████
           ██      ██  ██ ██ ██   ██ ██          ██ ██    ██    ██
           ███████ ██   ████ ██████         ███████ ██    ██    ███████ -->

    </plugins>

  </build>

  <distributionManagement>
    <downloadUrl>https://logging.apache.org/log4j/2.x/download.html</downloadUrl>
    <!-- `site` is only included to make `maven-site-plugin` stop complaining: -->
    <site>
      <id>www.example.com</id>
      <url>scp://www.example.com/www/docs/project/</url>
    </site>
    <!-- `repository` from ASF parent POM (id: apache.releases.https) -->
    <!-- `snapshotRepository` from ASF parent POM (id: apache.snapshots.https) -->
  </distributionManagement>

  <!-- Modules in alphabetical order: -->
  <modules>
    <module>log4j-1.2-api</module>
    <module>log4j-api</module>
    <module>log4j-api-test</module>
    <module>log4j-appserver</module>
    <module>log4j-bom</module>
    <module>log4j-cassandra</module>
    <module>log4j-core</module>
    <module>log4j-core-its</module>
    <module>log4j-core-test</module>
    <module>log4j-couchdb</module>
    <module>log4j-csv</module>
    <!-- `log4j-distribution` is excluded to speed up the build.
         It is only needed while creating a release.
         It is enabled by the `apache-release` profile defined below. -->
    <module>log4j-docker</module>
    <module>log4j-flume-ng</module>
    <module>log4j-gctests</module>
    <module>log4j-iostreams</module>
    <module>log4j-jakarta-web</module>
    <module>log4j-jcl</module>
    <module>log4j-jdbc</module>
    <module>log4j-jdbc-dbcp2</module>
    <module>log4j-jeromq</module>
    <module>log4j-jms</module>
    <module>log4j-jmx-gui</module>
    <module>log4j-jndi</module>
    <module>log4j-jndi-test</module>
    <module>log4j-jpa</module>
    <module>log4j-jpl</module>
    <module>log4j-jul</module>
    <module>log4j-kafka</module>
    <module>log4j-kubernetes</module>
    <module>log4j-layout-jackson</module>
    <module>log4j-layout-jackson-json</module>
    <module>log4j-layout-jackson-xml</module>
    <module>log4j-layout-jackson-yaml</module>
    <module>log4j-layout-template-json</module>
    <module>log4j-layout-template-json-test</module>
    <module>log4j-liquibase</module>
    <module>log4j-mongodb3</module>
    <module>log4j-mongodb4</module>
    <module>log4j-osgi</module>
    <module>log4j-perf</module>
    <module>log4j-plugin-processor</module>
    <module>log4j-plugins</module>
    <module>log4j-plugins-test</module>
    <module>log4j-samples</module>
    <module>log4j-script</module>
    <module>log4j-slf4j2-impl</module>
    <module>log4j-slf4j-impl</module>
    <module>log4j-smtp</module>
    <module>log4j-spring-boot</module>
    <module>log4j-spring-cloud-config</module>
    <module>log4j-taglib</module>
    <module>log4j-to-jul</module>
    <module>log4j-to-slf4j</module>
    <module>log4j-web</module>
  </modules>

  <profiles>

    <!-- Shortcut to populate `src/changelog/<releaseVersion>` from `src/changelog/.<releaseVersionMajor>.x.x` -->
    <profile>
      <id>changelog-releaser</id>
      <build>
        <defaultGoal>validate</defaultGoal>
        <plugins>
          <plugin>
            <groupId>org.codehaus.mojo</groupId>
            <artifactId>exec-maven-plugin</artifactId>
            <executions>
              <execution>
                <id>changelog-releaser</id>
                <!-- Choosing the earlier possible phase, since `ChangelogReleaser` execution doesn't depend on anything: -->
                <phase>validate</phase>
                <goals>
                  <goal>java</goal>
                </goals>
              </execution>
            </executions>
            <configuration>
              <includeProjectDependencies>false</includeProjectDependencies>
              <includePluginDependencies>true</includePluginDependencies>
              <executableDependency>
                <groupId>org.apache.logging.log4j</groupId>
                <artifactId>log4j-changelog</artifactId>
              </executableDependency>
              <mainClass>org.apache.logging.log4j.changelog.releaser.ChangelogReleaser</mainClass>
              <systemProperties>
                <systemProperty>
                  <key>log4j.changelog.directory</key>
                  <value>${project.basedir}/src/changelog</value>
                </systemProperty>
                <systemProperty>
                  <key>log4j.changelog.releaseVersion</key>
                  <value>${Log4jReleaseVersion}</value>
                </systemProperty>
              </systemProperties>
            </configuration>
            <dependencies>
              <dependency>
                <groupId>org.apache.logging.log4j</groupId>
                <artifactId>log4j-changelog</artifactId>
                <version>${log4j-tools.version}</version>
              </dependency>
            </dependencies>
          </plugin>
        </plugins>
      </build>
    </profile>

    <!-- shortcut to enable `log4j-distribution` module creating the release distribution containing artifacts, sources, etc. -->
    <profile>
      <id>apache-release</id>
      <build>
        <plugins>
          <plugin>
            <artifactId>maven-assembly-plugin</artifactId>
            <executions>
              <execution>
                <id>source-release-assembly</id>
                <configuration>
                  <skipAssembly>true</skipAssembly>
                </configuration>
              </execution>
            </executions>
          </plugin>
        </plugins>
      </build>
      <modules>
        <module>log4j-distribution</module>
      </modules>
    </profile>

    <profile>
      <id>enable-plugin-annotation-processor</id>
      <activation>
        <property>
          <name>log4j.compilePlugins</name>
        </property>
      </activation>
      <build>
        <plugins>
          <plugin>
            <groupId>org.apache.maven.plugins</groupId>
            <artifactId>maven-compiler-plugin</artifactId>
            <configuration>
              <annotationProcessorPaths combine.children="append">
                <path>
                  <groupId>org.apache.logging.log4j</groupId>
                  <artifactId>log4j-plugin-processor</artifactId>
                  <version>${project.version}</version>
                </path>
              </annotationProcessorPaths>
            </configuration>
          </plugin>
        </plugins>
      </build>
    </profile>

  </profiles>

</project><|MERGE_RESOLUTION|>--- conflicted
+++ resolved
@@ -1759,55 +1759,6 @@
             </attributes>
           </asciidoc>
         </configuration>
-<<<<<<< HEAD
-      </plugin>
-      <plugin>
-        <groupId>org.apache.maven.plugins</groupId>
-        <artifactId>maven-source-plugin</artifactId>
-      </plugin>
-      <plugin>
-        <groupId>com.diffplug.spotless</groupId>
-        <artifactId>spotless-maven-plugin</artifactId>
-        <executions>
-          <execution>
-            <id>default-spotless</id>
-            <goals>
-              <goal>check</goal>
-            </goals>
-          </execution>
-          <execution>
-            <id>apply-spotless</id>
-            <goals>
-              <goal>apply</goal>
-            </goals>
-            <phase>process-sources</phase>
-          </execution><execution>
-          <id>apply-spotless-test</id>
-          <goals>
-            <goal>apply</goal>
-          </goals>
-          <phase>process-test-sources</phase>
-        </execution>
-        </executions>
-      </plugin>
-      <plugin>
-        <groupId>org.apache.maven.plugins</groupId>
-        <artifactId>maven-surefire-plugin</artifactId>
-        <configuration>
-          <systemPropertyVariables>
-            <java.awt.headless>true</java.awt.headless>
-          </systemPropertyVariables>
-          <forkCount>1</forkCount>
-          <reuseForks>false</reuseForks>
-          <redirectTestOutputToFile>true</redirectTestOutputToFile>
-          <runOrder>failedfirst</runOrder>
-        </configuration>
-      </plugin>
-      <plugin>
-        <groupId>org.revapi</groupId>
-        <artifactId>revapi-maven-plugin</artifactId>
-=======
->>>>>>> 8f62a54f
         <dependencies>
           <dependency>
             <groupId>org.asciidoctor</groupId>
